--- conflicted
+++ resolved
@@ -7,13 +7,8 @@
 APIs:
 
 1. Public Key to Account ID mapping.
-<<<<<<< HEAD
-2. Full Access Public Key to Account ID mapping.
-3. Any Public Key to Account ID mapping.
-=======
-   - Full Access Public Key to Account ID mapping.
-   - Any Public Key to Account ID mapping.
->>>>>>> 509e6637
+  - Full Access Public Key to Account ID mapping.
+  - Any Public Key to Account ID mapping.
 2. Account ID to delegated staking pools (validators).
 3. Account ID to fungible tokens (FT contracts).
 4. Account ID to non-fungible tokens (NFT contracts).
